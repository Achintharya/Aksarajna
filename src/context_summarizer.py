--- conflicted
+++ resolved
@@ -1,16 +1,9 @@
 import os
+from dotenv import load_dotenv
+from crewai import Agent, Task, Crew, LLM
 import json
-import argparse
-import sys
-from crewai import Agent, Task, Crew, LLM
 
-<<<<<<< HEAD
-# Add the parent directory to the path so we can import from src
-sys.path.insert(0, os.path.abspath(os.path.dirname(os.path.dirname(__file__))))
-from src.config import logger, config
-=======
 load_dotenv('config/.env')
->>>>>>> ca00a528
 
 def summarize_context():
     """
@@ -19,129 +12,6 @@
     Returns:
         int: Exit code (0 for success, non-zero for failure)
     """
-<<<<<<< HEAD
-    context_json_path = config.get('paths.context_json')
-    context_txt_path = config.get('paths.context_txt')
-    
-    logger.info(f"Starting context summarization from {context_json_path}")
-    
-    # Load JSON file
-    try:
-        with open(context_json_path, "r", encoding='utf-8') as file:
-            json_data = json.load(file)
-        
-        if not json_data:
-            logger.warning("Empty context data found in JSON file")
-            print("Warning: No context data found to summarize.")
-            return 1
-            
-        logger.info(f"Loaded {len(json_data)} context items from JSON file")
-    except FileNotFoundError:
-        logger.error(f"Context JSON file not found: {context_json_path}")
-        print(f"Error: Context JSON file not found: {context_json_path}")
-        print("Please run the web context extraction first.")
-        return 1
-    except json.JSONDecodeError as e:
-        logger.error(f"Invalid JSON in context file: {e}")
-        print(f"Error: Invalid JSON in context file: {e}")
-        return 1
-    except Exception as e:
-        logger.error(f"Error loading context JSON: {e}")
-        print(f"Error loading context JSON: {e}")
-        return 1
-
-    # Get API key and model from configuration
-    groq_api_key = config.get('api_keys.groq')
-    if not groq_api_key:
-        logger.error("Groq API key not found in configuration")
-        print("Error: Groq API key not found. Please check your .env file.")
-        return 1
-    
-    model_name = config.get('models.summarizer')
-    logger.info(f"Using model: {model_name}")
-
-    try:
-        # Initialize LLM
-        llm = LLM(model=model_name, api_key=groq_api_key)
-        
-        # Create summarizer agent
-        summarizer = Agent(
-            role='Summarizer',  # Agent's job title/function
-            goal='Create detailed llm readable summaries of the given info without hallucination',  # Agent's main objective
-            backstory='Technical writer who excels at extracting and formatting all relevant useful data',  # Agent's background/expertise
-            llm=llm,
-            verbose=False  # Show agent's thought process as it completes its task
-        )
-        
-        try:
-            # Create summarization task
-            summary_task = Task(
-                description=f'Summarize the following data as text : {json.dumps(json_data)}',
-                expected_output="only a clear, detailed summary in points with no json.",
-                agent=summarizer,
-                output_file=context_txt_path
-            )
-            
-            # Create crew to manage agents and task workflow
-            crew = Crew(
-                agents=[summarizer],  # Agents to include in your crew
-                tasks=[summary_task],  # Tasks in execution order
-                verbose=False
-            )
-            
-            logger.info("Starting context summarization")
-            print("Summarizing context data...")
-            
-            # Execute the summarization
-            result = crew.kickoff()
-            
-            logger.info("Context summarization completed successfully")
-            print("Context summarization completed successfully!")
-        except Exception as e:
-            logger.error(f"Error during LLM call: {e}")
-            
-            # If there's a rate limit error, try to provide a useful summary anyway
-            if "rate_limit" in str(e).lower():
-                logger.warning("Rate limit hit, creating a basic summary from the JSON data")
-                
-                # Create a basic summary from the JSON data
-                basic_summary = "Here is a summary of the extracted information:\n\n"
-                
-                # Process each item in the JSON data
-                for group_index, group in enumerate(json_data):
-                    basic_summary += f"## Source Group {group_index + 1}\n\n"
-                    
-                    for item_index, item in enumerate(group):
-                        if isinstance(item, dict) and "summary" in item:
-                            basic_summary += f"* {item['summary']}\n"
-                
-                # Save the basic summary to the output file
-                with open(context_txt_path, "w", encoding='utf-8') as file:
-                    file.write(basic_summary)
-                
-                logger.info("Created basic summary from JSON data due to rate limit")
-                print("Created basic summary from JSON data (rate limit reached)")
-            else:
-                # Re-raise the exception if it's not a rate limit error
-                raise
-        
-        return 0
-        
-    except Exception as e:
-        logger.error(f"Error during context summarization: {e}")
-        print(f"Error during context summarization: {e}")
-        return 1
-
-def main():
-    """Main function to handle command-line arguments and run the summarization process"""
-    parser = argparse.ArgumentParser(description="Context Summarization Tool")
-    parser.parse_args()  # No arguments needed for now, but keeping for future extensibility
-    
-    return summarize_context()
-
-if __name__ == "__main__":
-    exit_code = main()
-=======
     try:
         # Load JSON file
         with open("data/context.json", "r") as file:
@@ -188,5 +58,4 @@
 
 if __name__ == "__main__":
     exit_code = summarize_context()
->>>>>>> ca00a528
     exit(exit_code)
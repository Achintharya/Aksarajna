<<<<<<< HEAD
# Varnika - AI-Powered Article Generation

Varnika is an AI-powered article generation platform that extracts web content, summarizes it, and generates high-quality articles based on the extracted information.
=======
# Varnika - AI-Powered Article Generation System

An intelligent content generation system that automatically researches topics, extracts web content, and produces high-quality articles using AI.
>>>>>>> ca00a528

## 🚀 Features

<<<<<<< HEAD
- Web content extraction from search queries or specific URLs
- Context summarization using advanced AI models
- Article generation in different formats (detailed, summarized, bullet points)
- Modern React frontend with real-time progress tracking (under construction).

## Architecture

The application is built with a modular architecture:

- **Frontend**: React with TypeScript, Bootstrap for styling
- **Backend**: Flask with Socket.IO for real-time updates
- **AI Components**: 
  - Web context extraction using crawl4ai
  - Context summarization using Groq API
  - Article writing using Mistral API

## Getting Started

### Prerequisites

- Python 3.11+
- Node.js 18+
- API keys for:
  - Mistral AI
  - Groq
  - Serper (optional, for enhanced web search)

### Installation

1. Clone the repository:
   ```bash
   git clone https://github.com/yourusername/varnika.git
   cd varnika
   ```

2. Create a virtual environment and install dependencies:
   ```bash
   python -m venv venv
   source venv/bin/activate  # On Windows: venv\Scripts\activate
   pip install -r requirements.txt
   ```

3. Install frontend dependencies:
   ```bash
   cd frontend
   npm install
   cd ..
   ```

4. Create a `.env` file in the config directory:
   ```bash
   cp config/.env.example config/.env
   ```

5. Edit the `.env` file and add your API keys:
   ```
   MISTRAL_API_KEY=your_mistral_api_key
   GROQ_API_KEY=your_groq_api_key
   SERPER_API_KEY=your_serper_api_key
   ```

## License

This project is licensed under the MIT License - see the LICENSE file for details.
=======
### Three-Step Pipeline
1. **Web Context Extraction** - Searches and extracts content from relevant websites
2. **Context Summarization** - Processes and summarizes the extracted information
3. **Article Generation** - Creates comprehensive articles based on the summarized context

### Smart Search Strategy
- **Primary Search**: DuckDuckGo (free, no API key required)
- **Fallback Search**: Serper API (when DuckDuckGo is rate-limited)
- **Automatic failover** between search providers
- **YouTube link filtering** for relevant content only

### AI-Powered Processing
- **Web Crawling**: Asynchronous crawling with Crawl4AI
- **Content Extraction**: LLM-based extraction using Mistral AI
- **Summarization**: Context processing with Groq's Llama model
- **Article Writing**: Professional content generation with Mistral

## 📋 Prerequisites

- Python 3.8 or higher
- API Keys (see Configuration section)

## 🔧 Installation

1. Clone the repository:
```bash
git clone https://github.com/Achintharya/Varnika.git
cd Varnika
```

2. Install dependencies:
```bash
pip install -r requirements.txt
```

3. Set up your API keys (see Configuration section)

## ⚙️ Configuration

### API Keys Setup

Create a `.env` file in the `config/` directory with your API keys:

```env
# Required for context summarization
GROQ_API_KEY=your_groq_api_key_here

# Required for article generation and web extraction
MISTRAL_API_KEY=your_mistral_api_key_here

# Optional: Used for web searches if DuckDuckGo fails
SERPER_API_KEY=your_serper_api_key_here
```

### Getting API Keys

- **Groq API**: Sign up at [console.groq.com](https://console.groq.com)
- **Mistral API**: Get your key from [console.mistral.ai](https://console.mistral.ai)
- **Serper API** (Optional): Register at [serper.dev](https://serper.dev)

## 🎯 Usage

### Full Pipeline Execution

Run all three steps automatically:

```bash
python src/main.py
```

You'll be prompted to:
1. Enter a search query
2. Wait for web extraction and summarization
3. Enter a filename for the generated article

### Individual Module Execution

#### 1. Web Context Extraction
```bash
python src/web_context_extract.py
```
- Searches for relevant URLs
- Extracts content from websites
- Saves to `data/context.json`

#### 2. Context Summarization
```bash
python src/context_summarizer.py
```
- Processes extracted content
- Creates readable summaries
- Saves to `data/context.txt`

#### 3. Article Generation
```bash
python src/article_writer.py [--type TYPE] [--filename FILENAME]
```

Options:
- `--type`: Article format (`detailed`, `summarized`, `points`)
- `--filename`: Output filename (without extension)

Example:
```bash
python src/article_writer.py --type detailed --filename my_article
```

### Testing the System

Run the test suite to verify all components:

```bash
python test_cli.py
```

## 📁 Project Structure

```
Varnika/
├── config/
│   ├── .env              # API keys configuration
│   └── .env.example      # Example configuration
├── data/
│   ├── context.json      # Raw extracted content
│   ├── context.txt       # Summarized context
│   ├── sources.txt       # URLs found during search
│   └── writing_style.txt # Writing style template
├── articles/             # Generated articles
├── src/
│   ├── web_context_extract.py  # Web search and extraction
│   ├── context_summarizer.py   # Content summarization
│   ├── article_writer.py       # Article generation
│   └── main.py                  # Full pipeline runner
└── test_cli.py           # Test suite
```

## 🔄 Search Flow

The web context extraction implements a robust two-tier search strategy:

1. **DuckDuckGo Search (Primary)**
   - Free, no API key required
   - Attempts first for all queries
   - Returns up to 5 results by default

2. **Serper API (Fallback)**
   - Activated when DuckDuckGo is rate-limited
   - Provides Google search results
   - Filters YouTube links automatically
   - Scores results by relevance

## 🐛 Troubleshooting

### Common Issues

**DuckDuckGo Rate Limiting**
- The system automatically falls back to Serper API
- Ensure your Serper API key is configured

**No URLs Found**
- Try a more specific search query
- Check your internet connection
- Verify API keys are correctly set

**API Key Errors**
- Ensure `.env` file is in the `config/` directory
- Verify API keys are valid and active
- Check API usage limits on provider dashboards

**File Not Found Errors**
- Run from the project root directory
- Ensure `data/` and `articles/` directories exist

### Logs

Check `logs/` directory for detailed error messages and debugging information.

## 🤝 Contributing

Contributions are welcome! Please feel free to submit a Pull Request.

## 📄 License

This project is licensed under the MIT License.

## 👤 Author

**Achintharya**

- GitHub: [@Achintharya](https://github.com/Achintharya)

## 🙏 Acknowledgments

- [Crawl4AI](https://github.com/unclecode/crawl4ai) for web crawling
- [DuckDuckGo Search](https://github.com/deedy5/duckduckgo_search) for search functionality
- [Mistral AI](https://mistral.ai) for content extraction and generation
- [Groq](https://groq.com) for context summarization
- [Serper](https://serper.dev) for Google search API
>>>>>>> ca00a528
<|MERGE_RESOLUTION|>--- conflicted
+++ resolved
@@ -1,81 +1,9 @@
-<<<<<<< HEAD
-# Varnika - AI-Powered Article Generation
-
-Varnika is an AI-powered article generation platform that extracts web content, summarizes it, and generates high-quality articles based on the extracted information.
-=======
 # Varnika - AI-Powered Article Generation System
 
 An intelligent content generation system that automatically researches topics, extracts web content, and produces high-quality articles using AI.
->>>>>>> ca00a528
 
 ## 🚀 Features
 
-<<<<<<< HEAD
-- Web content extraction from search queries or specific URLs
-- Context summarization using advanced AI models
-- Article generation in different formats (detailed, summarized, bullet points)
-- Modern React frontend with real-time progress tracking (under construction).
-
-## Architecture
-
-The application is built with a modular architecture:
-
-- **Frontend**: React with TypeScript, Bootstrap for styling
-- **Backend**: Flask with Socket.IO for real-time updates
-- **AI Components**: 
-  - Web context extraction using crawl4ai
-  - Context summarization using Groq API
-  - Article writing using Mistral API
-
-## Getting Started
-
-### Prerequisites
-
-- Python 3.11+
-- Node.js 18+
-- API keys for:
-  - Mistral AI
-  - Groq
-  - Serper (optional, for enhanced web search)
-
-### Installation
-
-1. Clone the repository:
-   ```bash
-   git clone https://github.com/yourusername/varnika.git
-   cd varnika
-   ```
-
-2. Create a virtual environment and install dependencies:
-   ```bash
-   python -m venv venv
-   source venv/bin/activate  # On Windows: venv\Scripts\activate
-   pip install -r requirements.txt
-   ```
-
-3. Install frontend dependencies:
-   ```bash
-   cd frontend
-   npm install
-   cd ..
-   ```
-
-4. Create a `.env` file in the config directory:
-   ```bash
-   cp config/.env.example config/.env
-   ```
-
-5. Edit the `.env` file and add your API keys:
-   ```
-   MISTRAL_API_KEY=your_mistral_api_key
-   GROQ_API_KEY=your_groq_api_key
-   SERPER_API_KEY=your_serper_api_key
-   ```
-
-## License
-
-This project is licensed under the MIT License - see the LICENSE file for details.
-=======
 ### Three-Step Pipeline
 1. **Web Context Extraction** - Searches and extracts content from relevant websites
 2. **Context Summarization** - Processes and summarizes the extracted information
@@ -273,5 +201,4 @@
 - [DuckDuckGo Search](https://github.com/deedy5/duckduckgo_search) for search functionality
 - [Mistral AI](https://mistral.ai) for content extraction and generation
 - [Groq](https://groq.com) for context summarization
-- [Serper](https://serper.dev) for Google search API
->>>>>>> ca00a528
+- [Serper](https://serper.dev) for Google search API